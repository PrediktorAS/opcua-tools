--- conflicted
+++ resolved
@@ -1,11 +1,9 @@
 # opcua-tools
 Python/pandas-based tools for OPC UA information models
 
-<<<<<<< HEAD
-Copyright 2021 Prediktor AS
-=======
 Work in progress.. 
 
 Author:
 Magnus Bakken <mba@prediktor.com>
->>>>>>> 65509eac
+
+Copyright 2021 Prediktor AS