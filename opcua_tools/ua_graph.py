import pandas as pd
from opcua_tools import UANodeId

from .nodeset_parser import parse_xml_dir
from .navigation import resolve_ids_from_browsenames
from .nodeset_generator import create_nodeset2_file, create_lookup_df, denormalize_nodes_nodeids, \
    denormalize_references_nodeids
from typing import List, Optional, Union
from io import StringIO
from datetime import datetime


class UAGraph:
    def __init__(self, nodes: pd.DataFrame, references: pd.DataFrame, namespaces: List[str]):
        self.nodes = nodes
        self.nodes['id'] = self.nodes['id'].astype(pd.Int32Dtype())
        self.references = references
        self.references['Src'] = self.references['Src'].astype(pd.Int32Dtype())
        self.references['Trg'] = self.references['Trg'].astype(pd.Int32Dtype())
        self.references['ReferenceType'] = self.references['ReferenceType'].astype(pd.Int32Dtype())
        self.namespaces = namespaces

    def from_path(path: str) -> 'UAGraph':
        parse_dict = parse_xml_dir(path)
        return UAGraph(nodes=parse_dict['nodes'],
                       references=parse_dict['references'],
                       namespaces=parse_dict['namespaces'])

    def all_references_of_type(self, browsename: str):
        return self.references[self.references['ReferenceType'] == self.reference_type_by_browsename(browsename)].copy()

    def reference_type_by_browsename(self, browsename: str) -> int:
        if browsename is None or browsename == '':
            raise ValueError('"browsename" must not be None or empty string, should be BrowseName of ReferenceType')

        reference_type_nodes = self.nodes[self.nodes['NodeClass'] == 'UAReferenceType']
        reference_type_ids = resolve_ids_from_browsenames(nodes=reference_type_nodes, browsenames=[browsename])
        if len(reference_type_ids) == 0:
            raise ValueError('Could not find ReferenceType ' + browsename)
        elif len(reference_type_ids) > 1:
            raise ValueError('Multiple hits for ReferenceType ' + browsename + ' please specify namespace')
        else:
            reference_type_id = reference_type_ids.iloc[0]

        return int(reference_type_id)

    def object_type_by_browsename(self, browsename: str) -> int:
        if browsename is None or browsename == '':
            raise ValueError('"browsename" must not be None or empty string, should be BrowseName of ObjectType')

        object_type_nodes = self.nodes[self.nodes['NodeClass'] == 'UAObjectType']
        object_type_ids = resolve_ids_from_browsenames(nodes=object_type_nodes, browsenames=[browsename])
        if len(object_type_ids) == 0:
            raise ValueError('Could not find object type ' + browsename)
        elif len(object_type_ids) > 1:
            raise ValueError('Multiple hits for object type ' + browsename + ' please specify namespace')
        else:
            object_type_id = object_type_ids.iloc[0]

        return int(object_type_id)

    def variable_type_by_browsename(self, browsename: str) -> int:
        if browsename is None or browsename == '':
            raise ValueError('"browsename" must not be None or empty string, should be BrowseName of VariableType')

        variable_type_nodes = self.nodes[self.nodes['NodeClass'] == 'UAVariableType']
        variable_type_ids = resolve_ids_from_browsenames(nodes=variable_type_nodes, browsenames=[browsename])
        if len(variable_type_ids) == 0:
            raise ValueError('Could not find variable type ' + browsename)
        elif len(variable_type_ids) > 1:
            raise ValueError('Multiple hits for variable type ' + browsename + ' please specify namespace')
        else:
            variable_type_id = variable_type_ids.iloc[0]

        return int(variable_type_id)

    def data_type_by_browsename(self, browsename: str) -> int:
        if browsename is None or browsename == '':
            raise ValueError('"browsename" must not be None or empty string, should be BrowseName of DataType')

        data_type_nodes = self.nodes[self.nodes['NodeClass'] == 'UADataType']
        data_type_ids = resolve_ids_from_browsenames(nodes=data_type_nodes, browsenames=[browsename])
        if len(data_type_ids) == 0:
            raise ValueError('Could not find data type ' + browsename)
        elif len(data_type_ids) > 1:
            raise ValueError('Multiple hits for data type ' + browsename + ' please specify namespace')
        else:
            data_type_id = data_type_ids.iloc[0]

        return int(data_type_id)

    def object_by_browsename(self, browsename: str) -> int:
        if browsename is None or browsename == '':
            raise ValueError('"browsename" must not be None or empty string, should be BrowseName of Object')

        object_nodes = self.nodes[self.nodes['NodeClass'] == 'UAObject']
        object_ids = resolve_ids_from_browsenames(nodes=object_nodes, browsenames=[browsename])
        if len(object_ids) == 0:
            raise ValueError('Could not find object ' + browsename)
        elif len(object_ids) > 1:
            raise ValueError('Multiple hits for object ' + browsename + ' please specify namespace')
        else:
            reference_type_id = object_ids.iloc[0]

        return int(reference_type_id)

    def write_nodeset(self, filename_or_stringio: Union[str, StringIO], namespace_uri: str,
                      include_outgoing_instance_level_references: Optional[bool] = True,
                      last_modified: Optional[datetime] = None,
                      publication_date: Optional[datetime] = None):
        if namespace_uri not in self.namespaces:
            raise ValueError('Could not find namespace uri: ' + namespace_uri)
        namespace_index = self.namespaces.index(namespace_uri)
        if not include_outgoing_instance_level_references:
            use_references = self.remove_instance_level_outgoing_references(namespace_index=namespace_index)
        else:
            use_references = self.references

        # Always serialize namespace 1 in xml, so we need to remap indices
        new_namespaces_list = [self.namespaces[0], self.namespaces[namespace_index]]
        for i, n in enumerate(self.namespaces):
            if i != 0 and i != namespace_index:
                new_namespaces_list.append(n)

        remapper = {i: new_namespaces_list.index(n) for i, n in enumerate(self.namespaces)}
        use_nodes = self.nodes.copy()
        use_nodes['BrowseNameNamespace'] = use_nodes['BrowseNameNamespace'].astype(pd.Int32Dtype())
        use_nodes['NodeId'] = use_nodes['NodeId'].map(
            lambda x: UANodeId(namespace=remapper[x.namespace],
                               value=x.value,
                               nodeid_type=x.nodeid_type))
        use_nodes['BrowseNameNamespace'] = use_nodes['BrowseNameNamespace'].map(remapper)

        create_nodeset2_file(nodes=use_nodes,
                             references=use_references,
                             serialize_namespace=1,
                             namespaces=new_namespaces_list,
                             filename_or_stringio=filename_or_stringio,
                             last_modified=last_modified,
                             publication_date=publication_date)

    def get_normalized_nodes_df(self, namespace_uri: Optional[str] = None):
        lookup_df = create_lookup_df(self.nodes)
        if namespace_uri is not None:
            ns = self.namespaces.index(namespace_uri)
            nodes = self.nodes[self.nodes['ns'] == ns].copy()
        else:
            nodes = self.nodes.copy()
        nodes = denormalize_nodes_nodeids(nodes, lookup_df)
        nodes = nodes.drop(columns=['id'])
        nodes = nodes.sort_values(by=nodes.columns.values.tolist(), ignore_index=True)
        return nodes

    def get_normalized_references_df(self, namespace_uri: Optional[str] = None):
        lookup_df = create_lookup_df(self.nodes)

        if namespace_uri is not None:
            ns = self.namespaces.index(namespace_uri)
            nodes_ns = self.nodes.loc[self.nodes['ns'] == ns, ['id']].set_index('id')
            nodes_ns['in_ns'] = True
            references = self.references.set_index('Src', drop=False).join(nodes_ns).rename(columns={'in_ns': 'src_in_ns'},
                                                                                            errors='raise')
            references = references.set_index('Trg', drop=False).join(nodes_ns).rename(columns={'in_ns': 'trg_in_ns'},
                                                                                       errors='raise')
            references = references.loc[
                (references['src_in_ns'] == True) | (references['trg_in_ns'] == True), ['Src', 'Trg',
                                                                                        'ReferenceType']].copy()
        else:
            references = self.references.copy()

        references = denormalize_references_nodeids(references, lookup_df)
        references = references.sort_values(by=references.columns.values.tolist(), ignore_index=True)
        return references

    def remove_instance_level_outgoing_references(self, namespace_index: int) -> pd.DataFrame:
        hmr = self.reference_type_by_browsename('HasModellingRule')
        htd = self.reference_type_by_browsename('HasTypeDefinition')
        self.nodes['ns'] = self.nodes['NodeId'].map(lambda x: x.namespace)
        ids_in_ns = self.nodes.loc[self.nodes['ns'] == namespace_index, ['id']].copy()
        ids_in_ns = ids_in_ns.set_index('id', drop=False)

        references = self.references.set_index('Trg', drop=False)

        references = references[references.index.isin(ids_in_ns.index) |
                                (references['ReferenceType'] == hmr) |
                                (references['ReferenceType'] == htd)].copy()

        return references

    def get_browsenames_for_nodeclass(self, node_class: str, namespace: Optional[int] = None) -> List[str]:
        """This function will provide the option of returning the list of references
        present in the graph. The number of the namespace in which the reference type
        is defined can be specified to further narrow the search. If none is provided
        it will return all namespaces"""

        object_type_nodes = self.nodes[self.nodes["NodeClass"] == node_class]

        if namespace is not None:
            object_type_nodes.reset_index(inplace=True)
            mask = (
                    object_type_nodes["NodeId"].map(lambda x: x.namespace) == namespace
            )
            object_type_nodes = object_type_nodes[mask]

        return object_type_nodes["BrowseName"].unique().tolist()

    def get_nodes_classes(self):
        return self.nodes["NodeClass"].unique().tolist()

    def get_instances_with_type_info(self):
        """Returns the UAObjects and the browsename of their type"""
        nodes = self.nodes[["NodeClass", "BrowseName", "NodeId", "id"]].set_index('id', drop=False)
        has_type_def_id = self.reference_type_by_browsename("HasTypeDefinition")
        htd = self.references.loc[self.references['ReferenceType'] == has_type_def_id, [['Src', 'Trg']]]
        typeinfo = nodes.rename(columns={'BrowseName': 'TypeBrowseName', 'NodeId': 'TypeNodeId',
                                         'id': 'Typeid'}, errors='raise').drop(columns=['NodeClass'])
        htd = htd.set_index('Src').join(nodes).set_index('Trg').join(typeinfo)
        return htd

    def get_enum_dict(self, enum_name: str):
        """This function will return the enum given its name in
        the form of a dict."""

        enum_node = self.nodes[
            (self.nodes.NodeClass == "UADataType")
            & (self.nodes.BrowseName == enum_name)
            ]

        if enum_node.shape[0] == 0:
            raise ValueError("The enum was not found in the graph")

        if enum_node.shape[0] > 1:
            raise ValueError("The enum was found multiple times in the graph")

        has_property_id = self.reference_type_by_browsename("HasProperty")
        node_id = enum_node["id"].values[0]
        outgoing_reference_row = self.references[
            (self.references.ReferenceType == has_property_id)
            & (self.references.Src == node_id)
            ]
        outgoing_id = outgoing_reference_row["Trg"].values[0]
        has_property_node = self.nodes[self.nodes["id"] == outgoing_id]
        has_property_name = has_property_node["BrowseName"].values[0]
        enumeration_datatypes = ["EnumStrings", "EnumValues"]
        if has_property_name not in enumeration_datatypes:
            raise ValueError(
                "The ReferenceType associated with the enum_name is not an EnumStrings or EnumValues"
            )

        enum_dict = dict()

        if has_property_name == 'EnumStrings':
            ua_list_of = has_property_node["Value"].values[0]
            for localized_text_i, localized_text in enumerate(ua_list_of.value):
                enum_dict[localized_text_i] = localized_text.text
        else:
            raise NotImplementedError('EnumValues not implemented')

        return enum_dict

    def get_enum_string(self, enum_name: str, number: int):
        """This function will return the string value of within an enum,
        provided you get both the of the enum and an integer value."""
        enum_dict = self.get_enum_dict(enum_name)
        # TODO: Cache enumdict for performance
        return enum_dict[number]

    def get_enum_int(self, enum_name: str, string: str):
        """This function will return the integer value of within an enum,
        provided you get both the of the enum and a string value."""
        # Ad Hoc solution to ensure text in files does not include newlines and line breaks
        string = string.replace("\r", "")
        string = string.replace("\n", "")
        enum_dict = self.get_enum_dict(enum_name)
        # TODO: Cache enumdict for performance
        # Getting the dict key based on the value
        key_list = list(enum_dict.keys())
        val_list = list(enum_dict.values())
        try:
            position = val_list.index(string)
            return key_list[position]
        except:
            raise ValueError(
                "Could not find the string: {}, for the enum_name: {}".format(
                    string, enum_name
                )
            )

    def get_objects_of_type(self, type_name: str):
        has_type_def = self.reference_type_by_browsename("HasTypeDefinition")
        object_type_df = self.object_type_by_browsename(type_name)
        reference_ids = self.references[
            (self.references["ReferenceType"] == has_type_def)
            & (self.references["Trg"] == object_type_df)
<<<<<<< HEAD
            ]
        return self.nodes.loc[self.nodes["id"].isin(reference_ids["Src"])]
=======
        ]
        return self.nodes.loc[self.nodes["id"].isin(reference_ids["Src"])]

    def get_neighboring_nodes_by_browsename(self, browse_name: str, relation: str):
        """This function will returning the references either pointing to
        or from a node. The results contain the source and target contents of
        the `references` table with actual text 'BrowseNames' and the corresponding
        node 'NodeIdes'. The 'relation' parameter is special since it must
        either be "outgoing" or "incoming". When inputting "child" it will return
        the outgoing references of the node, while "parent" will provide the
        references which point to the specific node."""

        direction = None
        if relation == "outgoing":
            direction = "Src"
        elif relation == "incoming":
            direction = "Trg"

        if direction == None:
            raise ValueError(
                'The relation of the neighbouring nodes must be' +
                'indicated by setting "relation" to either "outgoing" or "incoming".'
            )

        # Creating duplicate for safety's sake
        references = self.references.copy()

        # Getting getting the subset of references which only contain the desired node
        object_id = self.object_by_browsename(browse_name)
        references = references[references[direction] == object_id]

        # Creating a dataframe with only names to conduct joins and get names
        names = self.nodes[["BrowseName", "NodeId", "id"]].set_index("id", drop=True)

        # Getting the names of the ReferenceTypes into the tables instead of numbers
        references.set_index("ReferenceType", drop=True, inplace=True)
        references = references.join(names, how="inner")
        references.rename(columns={"BrowseName": "ReferenceType"}, inplace=True)
        references.drop("NodeId", axis=1, inplace=True)

        # Getting names of the ids in the Src Column, joining in the same manner as before
        references.set_index("Src", drop=True, inplace=True)
        references = references.join(names, how="inner")
        references.rename(
            columns={"BrowseName": "Source", "NodeId": "SourceNodeId"}, inplace=True
        )

        # Getting names of the ids in the Trg Column, joining in the same manner as before
        references.set_index("Trg", drop=True, inplace=True)
        references = references.join(names, how="inner")
        references.rename(
            columns={"BrowseName": "Target", "NodeId": "TargetNodeId"}, inplace=True
        )

        return references
>>>>>>> 95b9ded6
<|MERGE_RESOLUTION|>--- conflicted
+++ resolved
@@ -292,11 +292,7 @@
         reference_ids = self.references[
             (self.references["ReferenceType"] == has_type_def)
             & (self.references["Trg"] == object_type_df)
-<<<<<<< HEAD
             ]
-        return self.nodes.loc[self.nodes["id"].isin(reference_ids["Src"])]
-=======
-        ]
         return self.nodes.loc[self.nodes["id"].isin(reference_ids["Src"])]
 
     def get_neighboring_nodes_by_browsename(self, browse_name: str, relation: str):
@@ -350,5 +346,4 @@
             columns={"BrowseName": "Target", "NodeId": "TargetNodeId"}, inplace=True
         )
 
-        return references
->>>>>>> 95b9ded6
+        return references